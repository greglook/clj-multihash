--- conflicted
+++ resolved
@@ -1,8 +1,4 @@
-<<<<<<< HEAD
-(defproject mvxcvi/multihash "1.1.0"
-=======
 (defproject mvxcvi/multihash "2.0.0"
->>>>>>> 4b03f5f9
   :description "Native Clojure implementation of the multihash standard."
   :url "https://github.com/greglook/clj-multihash"
   :license {:name "Public Domain"
